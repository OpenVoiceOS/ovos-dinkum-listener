# Licensed under the Apache License, Version 2.0 (the "License");
# you may not use this file except in compliance with the License.
# You may obtain a copy of the License at
#
#    http://www.apache.org/licenses/LICENSE-2.0
#
# Unless required by applicable law or agreed to in writing, software
# distributed under the License is distributed on an "AS IS" BASIS,
# WITHOUT WARRANTIES OR CONDITIONS OF ANY KIND, either express or implied.
# See the License for the specific language governing permissions and
# limitations under the License.
import base64
import json
import subprocess
import wave
from enum import Enum
from hashlib import md5
from os.path import dirname
from pathlib import Path
from shutil import which
from tempfile import NamedTemporaryFile
from threading import Thread, RLock, Event
from typing import List, Tuple, Optional, Union

import speech_recognition as sr
import time
from ovos_bus_client import MessageBusClient
from ovos_bus_client.message import Message
from ovos_bus_client.session import SessionManager
from ovos_config import Configuration
from ovos_config.locations import get_xdg_data_save_path
from ovos_plugin_manager.microphone import OVOSMicrophoneFactory
from ovos_plugin_manager.stt import get_stt_lang_configs, get_stt_supported_langs, get_stt_module_configs
from ovos_plugin_manager.templates.microphone import Microphone
from ovos_plugin_manager.templates.stt import STT, StreamingSTT
from ovos_plugin_manager.templates.vad import VADEngine
from ovos_plugin_manager.utils.tts_cache import hash_sentence
from ovos_plugin_manager.vad import OVOSVADFactory, get_vad_configs
from ovos_plugin_manager.wakewords import get_ww_lang_configs, get_ww_supported_langs, get_ww_module_configs
from ovos_utils.fakebus import FakeBus
from ovos_utils.log import LOG, log_deprecation
from ovos_utils.process_utils import ProcessStatus, StatusCallbackMap, ProcessState

from ovos_dinkum_listener._util import _TemplateFilenameFormatter
from ovos_dinkum_listener.plugins import load_stt_module, load_fallback_stt, FakeStreamingSTT
from ovos_dinkum_listener.transformers import AudioTransformersService
from ovos_dinkum_listener.voice_loop import DinkumVoiceLoop, ListeningMode, ListeningState
from ovos_dinkum_listener.voice_loop.hotwords import HotwordContainer


try:
    from ovos_utils.sound import get_sound_duration
except ImportError:

    def get_sound_duration(*args, **kwargs):
        raise ImportError("please install ovos-utils>=0.1.0a25")

# Seconds between systemd watchdog updates
WATCHDOG_DELAY = 0.5


def bytes2audiodata(data):
    recognizer = sr.Recognizer()
    with NamedTemporaryFile() as fp:
        fp.write(data)
        ffmpeg = which("ffmpeg")
        if ffmpeg:
            p = fp.name + "converted.wav"
            # ensure file format
            cmd = [ffmpeg, "-i", fp.name, "-acodec", "pcm_s16le", "-ar",
                   "16000", "-ac", "1", "-f", "wav", p, "-y"]
            subprocess.call(cmd)
        else:
            LOG.warning("ffmpeg not found, please ensure audio is in a valid format")
            p = fp.name

        with sr.AudioFile(p) as source:
            audio = recognizer.record(source)
    return audio


class ServiceState(str, Enum):
    NOT_STARTED = "not_started"
    STARTED = "started"
    RUNNING = "running"
    STOPPING = "stopping"


def on_ready():
    LOG.info('DinkumVoiceService is ready.')


def on_alive():
    LOG.info('DinkumVoiceService is alive.')


def on_started():
    LOG.info('DinkumVoiceService started.')


def on_error(e='Unknown'):
    LOG.error(f'DinkumVoiceService failed to launch ({e}).')


def on_stopping():
    LOG.info('DinkumVoiceService is shutting down...')


class OVOSDinkumVoiceService(Thread):
    """
    Service for handling user voice input.

    Performs the following tasks:
    * Recording audio from microphone
    * Hotword detection
    * Voice activity detection (silence at end of voice command)
    * Speech to text

    Input messages:
    * mycroft.mic.mute
      * Produces empty audio stream
    * mycroft.mic.unmute
      * Uses real audio stream
    * mycroft.mic.listen
      * Wakes up mycroft and starts recording voice command

    Output messages:
    * recognizer_loop:awoken
      * Reports that mycroft is now awake
    * recognizer_loop:wake
      * Reports wake word used to wake up mycroft
    * recognizer_loop:record_begin
      * Reports that voice command recording has begun
    * recognizer_loop:record_end
      * Reports that voice command recording has ended
    * recognizer_loop:utterance
      * Result from speech to text of voice command
    * recognizer_loop:speech.recognition.unknown
      * Sent when empty result from speech to text is returned

    Service messages:
    * voice.service.connected
    * voice.service.connected.response
    * voice.initialize.started
    * voice.initialize.ended

    """

    def __init__(self, on_ready=on_ready, on_error=on_error,
                 on_stopping=on_stopping, on_alive=on_alive,
                 on_started=on_started, watchdog=lambda: None,
                 mic: Optional[Microphone] = None,
                 bus: Optional[Union[MessageBusClient, FakeBus]] = None,
                 validate_source: bool = True,
                 stt: Optional[STT] = None,
                 fallback_stt: Optional[STT] = None,
                 vad: Optional[VADEngine] = None,
                 hotwords: Optional[HotwordContainer] = None,
                 disable_fallback: bool = False,
                 *args, **kwargs):
        """
        watchdog: (callable) function to call periodically indicating
          operational status.
        """
        super().__init__(*args, **kwargs)

        LOG.info("Starting Voice Service")
        callbacks = StatusCallbackMap(on_ready=on_ready,
                                      on_error=on_error,
                                      on_stopping=on_stopping,
                                      on_alive=on_alive,
                                      on_started=on_started)
        self.bus = bus
        self.service_id = "voice"
        self.validate_source = validate_source
        self.status = ProcessStatus(self.service_id, self.bus,
                                    callback_map=callbacks)
        self._watchdog = watchdog
        self._shutdown_event = Event()
        self._stopping = False
        self.status.set_alive()
        self.config = Configuration()
        self._applied_config_hash = self._config_hash()
        self._default_vol = 70  # for barge-in

        self._before_start()  # connect to bus

        # Initialize with default (bundled) plugin
        microphone_config = self.config.get("listener",
                                            {}).get("microphone", {})
        microphone_config.setdefault('module', 'ovos-microphone-plugin-alsa')

        self.mic = mic or OVOSMicrophoneFactory.create(microphone_config)

        self.hotwords = hotwords or HotwordContainer(self.bus)
        self.vad = vad or OVOSVADFactory.create()
        if stt and not isinstance(stt, StreamingSTT):
            stt = FakeStreamingSTT(stt)
        self.stt = stt or load_stt_module()
        self.disable_fallback = disable_fallback
        self.disable_reload = stt is not None
        self.disable_hotword_reload = hotwords is not None
        if disable_fallback:
            self.fallback_stt = None
        else:
            self.fallback_stt = fallback_stt or load_fallback_stt()
        self.transformers = AudioTransformersService(self.bus, self.config)

        self._load_lock = RLock()
        self._reload_event = Event()
        self._reload_event.set()
        listener = self.config["listener"]
        self.voice_loop = self._init_voice_loop(listener)

    def _validate_message_context(self, message, native_sources=None):
        """ used to determine if a message should be processed or ignored
        only native sources should trigger on mycroft.mic.listen
        """
        if not message or not self.validate_source:
            return True
        destination = message.context.get("destination")
        if destination:
            native_sources = native_sources or \
                             Configuration()["Audio"].get("native_sources",
                                                          ["debug_cli", "audio"]) or []
            if any(s in destination for s in native_sources):
                # request from device
                return True
            # external request, do not handle
            return False
        # broadcast for everyone
        return True

    def _config_hash(self):
        lang = self.config.get("lang")
        stt_module = self.config.get("stt", {}).get("module")
        fallback_module = self.config.get("stt", {}).get("fallback_module")
        stt_config = {
            "lang": lang,
            "module": stt_module,
            "config": self.config.get("stt", {}).get(stt_module)
        }
        stt_fallback = {
            "lang": lang,
            "module": fallback_module,
            "config": self.config.get("stt", {}).get(fallback_module)
        }
        loop_config = {
            "listener": self.config.get('listener'),
            "vad": self.config.get("VAD"),
            "mic": self.config.get("microphone")
        }
        hotword_config = {
            "confirm": self.config.get('confirm_listening'),
            "sounds": self.config.get("sounds"),
            "listener": self.config.get('listener'),  # Defaults, save_hotwords
            "hotwords": self.config.get('hotwords')
        }
        config_hashes = {
            "loop": hash(json.dumps(loop_config)),
            "hotwords": hash(json.dumps(hotword_config)),
            "stt": hash(json.dumps(stt_config)),
            "fallback": hash(json.dumps(stt_fallback)),
        }
        return config_hashes

    def _init_voice_loop(self, listener_config: dict):
        """
        Initialize a DinkumVoiceLoop object with the specified config
        @param listener_config:
        @return: Initialized VoiceLoop object
        """
        with self._load_lock:
            loop = DinkumVoiceLoop(
                mic=self.mic,
                hotwords=self.hotwords,
                stt=self.stt,
                fallback_stt=self.fallback_stt,
                vad=self.vad,
                transformers=self.transformers,
                instant_listen=listener_config.get("instant_listen", True),
                speech_seconds=listener_config.get("speech_begin", 0.3),
                silence_seconds=listener_config.get("silence_end", 0.7),
                timeout_seconds=listener_config.get("recording_timeout", 10),
                timeout_seconds_with_silence=listener_config.get("recording_timeout_with_silence", 5),
                recording_mode_max_silence_seconds=listener_config.get("recording_mode_max_silence_seconds", 30),
                num_stt_rewind_chunks=listener_config.get("utterance_chunks_to_rewind", 2),
                num_hotword_keep_chunks=listener_config.get("wakeword_chunks_to_save", 15),
                remove_silence=listener_config.get("remove_silence", False),
                wake_callback=self._record_begin,
                text_callback=self._stt_text,
                listenword_audio_callback=self._hotword_audio,
                hotword_audio_callback=self._hotword_audio,
                stopword_audio_callback=self._hotword_audio,
                wakeupword_audio_callback=self._hotword_audio,
                stt_audio_callback=self._stt_audio,
                recording_audio_callback=self._recording_audio,
                wakeup_callback=self._wakeup,
                record_end_callback=self._record_end_signal,
                min_stt_confidence=listener_config.get("min_stt_confidence", 0.6),
                max_transcripts=listener_config.get("max_transcripts", 1)
            )
        return loop

    @property
    def default_save_path(self):
        """ where recorded hotwords/utterances are saved """
        listener = Configuration().get("listener", {})
        return listener.get('save_path', f"{get_xdg_data_save_path()}/listener")

    @property
    def state(self):
        log_deprecation("This property is deprecated, reference `status.state`",
                        "0.1.0")
        if self.status.state in (ProcessState.NOT_STARTED, ProcessState.ALIVE):
            return ServiceState.NOT_STARTED
        if self.status.state == ProcessState.STARTED:
            return ServiceState.STARTED
        if self.status.state == ProcessState.READY:
            return ServiceState.RUNNING
        if self.status.state in (ProcessState.ERROR, ProcessState.STOPPING):
            return ServiceState.STOPPING
        return self.status.state

    def run(self):
        """
        Service entry point
        """
        try:
            self.status.set_alive()
            self._start()
            self.status.set_started()
            self._after_start()
            LOG.debug("Service started")
        except Exception as e:
            LOG.exception("Service failed to start")
            self.status.set_error(str(e))
            return

        try:
            self.status.set_ready()
            LOG.info("Service ready")
            while not self._stopping:
                if not self._reload_event.wait(30):
                    raise TimeoutError("Timed out waiting for reload")
                self.voice_loop.run()
        except KeyboardInterrupt:
            LOG.info("Exit via CTRL+C")
        except Exception as e:
            LOG.exception("voice_loop failed")
            self.status.set_error(str(e))
        finally:
            LOG.info("Service stopping")
            self.stop()
            LOG.debug("shutdown done")
            LOG.debug("stopped")
            if self.status.state != ProcessState.ERROR:
                self.status.state = ProcessState.NOT_STARTED

    def _before_start(self):
        """
        Initialization logic called on module init
        """
        self.config = self.config or Configuration()
        LOG.info("Starting service...")
        self._connect_to_bus()

    def _start(self):
        """
        Start microphone and listener loop
        @return:
        """
        self.mic.start()
        self.hotwords.load_hotword_engines()
        self.voice_loop.start()
        self.register_event_handlers()

    def register_event_handlers(self):
        # Register events
        self.bus.on("mycroft.mic.mute", self._handle_mute)
        self.bus.on("mycroft.mic.unmute", self._handle_unmute)
        self.bus.on("mycroft.mic.mute.toggle", self._handle_mute_toggle)

        self.bus.on("mycroft.mic.listen", self._handle_listen)
        self.bus.on('mycroft.mic.get_status', self._handle_mic_get_status)
        self.bus.on('recognizer_loop:audio_output_start', self._handle_audio_start)
        self.bus.on('recognizer_loop:audio_output_end', self._handle_audio_end)
        self.bus.on('mycroft.stop', self._handle_stop)

        self.bus.on('recognizer_loop:sleep', self._handle_sleep)
        self.bus.on('recognizer_loop:wake_up', self._handle_wake_up)
        self.bus.on('recognizer_loop:b64_transcribe', self._handle_b64_transcribe)
        self.bus.on('recognizer_loop:b64_audio', self._handle_b64_audio)
        self.bus.on('recognizer_loop:record_stop', self._handle_stop_recording)
        self.bus.on('recognizer_loop:state.set', self._handle_change_state)
        self.bus.on('recognizer_loop:state.get', self._handle_get_state)
        self.bus.on("intent.service.skills.activated", self._handle_extend_listening)

        self.bus.on("ovos.languages.stt", self._handle_get_languages_stt)
        self.bus.on("opm.stt.query", self._handle_opm_stt_query)
        self.bus.on("opm.ww.query", self._handle_opm_ww_query)
        self.bus.on("opm.vad.query", self._handle_opm_vad_query)

        self.bus.on("mycroft.audio.play_sound.response", self._handle_sound_played)

        # tracking volume for fake barge-in
        self.bus.on("volume.set.percent", self._handle_volume_change)
        self.bus.on("mycroft.volume.increase", self._handle_volume_change)
        self.bus.on("mycroft.volume.decrease", self._handle_volume_change)
        self._query_volume()  # sync initial volume state

        LOG.debug("Messagebus events registered")

    def _after_start(self):
        """Initialization logic called after start()"""
        Thread(target=self._pet_the_dog, daemon=True).start()
        self.status.set_started()

    def stop(self):
        """
        Stop the voice_loop and trigger service shutdown
        """
        self.status.set_stopping()
        self._stopping = True
        if self.voice_loop.running:
            self.voice_loop.stop()
        self._shutdown()

    def _shutdown(self):
        """
        Internal method to shut down any running services. Called after
        `self.voice_loop` is stopped
        """
        if not self._load_lock.acquire(timeout=30):
            LOG.warning("Lock not acquired after 30 seconds; "
                        "shutting down anyways")
        try:
            if hasattr(self.stt, "shutdown"):
                self.stt.shutdown()

            if hasattr(self.fallback_stt, "shutdown"):
                self.fallback_stt.shutdown()

            if not self.disable_hotword_reload:
                self.hotwords.shutdown()

            if hasattr(self.vad, "stop"):
                self.vad.stop()

            self.mic.stop()

            self.bus.close()
        except Exception as e:
            LOG.exception(f"Shutdown failed with: {e}")
        self._shutdown_event.set()
        self._load_lock.release()

    def _connect_to_bus(self):
        """Connects to the websocket message bus"""
        self.bus = self.bus or MessageBusClient()
        if not self.bus.started_running:
            LOG.debug("Starting bus connection")
            self.bus.run_in_thread()
            self.bus.connected_event.wait()
        if not self.status.bus:
            self.status.bind(self.bus)
        self.config.set_config_update_handlers(self.bus)
        self.config.set_config_watcher(self.reload_configuration)
        LOG.info("Connected to Mycroft Core message bus")

    def _report_service_state(self, message):
        """Response to service state requests"""
        self.bus.emit(message.response(data={"state": self.state.value})),

    def _pet_the_dog(self):
        """Notify systemd that the service is still running"""
        if self._watchdog is not None:
            try:
                while True:
                    # Prevent systemd from restarting service
                    self._watchdog()
                    time.sleep(WATCHDOG_DELAY)
            except Exception:
                LOG.exception("Unexpected error in watchdog thread")

    # Fake Barge In
    def _query_volume(self):
        """get the default volume"""
        response = self.bus.wait_for_response(Message("mycroft.volume.get"))
        if response:
            self._default_vol = int(response.data["percent"] * 100)

    @property
    def fake_barge_in(self) -> bool:
        """lower volume during recording"""
        return Configuration().get("listener", {}).get("fake_barge_in", False)

    @property
    def fake_barge_in_volume(self) -> int:
        """volume to set when recording"""
        return Configuration().get("listener", {}).get("barge_in_volume", 30)

    def _handle_volume_change(self, message: Message):
        """keep track of volume changes so we restore to the correct level"""
        if not self.fake_barge_in or message.context.get("skill_id", "") == "dinkum-listener":
            # ignore our own messages
            return
        if message.msg_type == "mycroft.volume.increase":
            vol = int(message.data.get("percent", .1) * 100)
            self._default_vol += vol
        elif message.msg_type == "mycroft.volume.decrease":
            vol = int(message.data.get("percent", -.1) * 100)
            self._default_vol -= abs(vol)
        else:
            vol = int(message.data["percent"] * 100)
            self._default_vol = vol
        LOG.info(f"tracking user volume for after barge-in: {self._default_vol}")

    # callbacks
    def _wakeup(self):
        """ callback when voice loop exits SLEEP mode"""
        self.bus.emit(Message("mycroft.awoken"))

    def _record_begin(self):
        LOG.debug("Record begin")
        if self.fake_barge_in:
            LOG.info(f"fake barge-in lowering volume to: {self.fake_barge_in_volume}")
            self.bus.emit(
                Message("mycroft.volume.set",
                        {"percent": self.fake_barge_in_volume / 100,  # alsa plugin expects between 0-1
                         "play_sound": False},
                        {"skill_id": "dinkum-listener"})
            )
        self.bus.emit(Message("recognizer_loop:record_begin"))

    def _save_ww(self, audio_bytes, ww_meta, save_path=None):
        if save_path:
            hotword_audio_dir = Path(save_path)
        else:
            hotword_audio_dir = Path(f"{self.default_save_path}/wake_words")
            hotword_audio_dir.mkdir(parents=True, exist_ok=True)

        metafile = self._compile_ww_context(ww_meta["key_phrase"], ww_meta["module"])
        # TODO - do we need to keep this convention? i don't think so...
        #   move to the standard ww_id + timestamp from OPM
        filename = '_'.join(str(metafile[k]) for k in sorted(metafile))

        mic = self.voice_loop.mic
        wav_path = hotword_audio_dir / f"{filename}.wav"
        meta_path = hotword_audio_dir / f"{filename}.json"
        with open(wav_path, "wb") as wav_io, \
                wave.open(wav_io, "wb") as wav_file:
            wav_file.setframerate(mic.sample_rate)
            wav_file.setsampwidth(mic.sample_width)
            wav_file.setnchannels(mic.sample_channels)
            wav_file.writeframes(audio_bytes)
        with open(meta_path, "w") as f:
            json.dump(metafile, f)

        LOG.debug(f"Wrote {wav_path}")
        return f"file://{wav_path.absolute()}"

    @staticmethod
    def _compile_ww_context(key_phrase, ww_module):
        """ creates metadata in the format expected by selene
        while this format is mostly deprecated we want to
        ensure backwards compat and no missing keys"""
        model_hash = '0'
        return {
            'name': key_phrase,
            'engine': md5(ww_module.encode('utf-8')).hexdigest(),
            'time': str(int(1000 * time.time())),
            'sessionId': SessionManager.get().session_id,
            'accountId': "Anon",
            'model': str(model_hash)
        }

    def _hotword_audio(self, audio_bytes: bytes, ww_context: dict):
        """
        Callback method for when a hotword is detected
        @param audio_bytes: Audio that triggered detection
        @param ww_context: Context attached to hotword detection
        """
        payload = ww_context
        context = {'client_name': 'ovos_dinkum_listener',
                   'source': 'audio',  # default native audio source
                   'destination': ["skills"]}
        stt_lang = ww_context.get("stt_lang")  # per wake word lang override in mycroft.conf
        if stt_lang:
            context["lang"] = stt_lang

        try:
            listener = self.config["listener"]
            if listener["record_wake_words"]:
                payload["filename"] = self._save_ww(audio_bytes, ww_context)

            utterance = ww_context.get("utterance")
            if utterance:
                LOG.debug("Hotword utterance: " + utterance)
                # send the transcribed word on for processing
                payload = {
                    'utterances': [utterance],
                    "lang": stt_lang or Configuration().get("lang", "en-us")
                }
                self.bus.emit(Message("recognizer_loop:utterance",
                                      payload,
                                      context))
                return payload

            # If enabled, play a wave file with a short sound to audibly
            # indicate hotword was detected.
            sound = ww_context.get("sound")
            listen = ww_context.get("listen")
            event = ww_context.get("event")

            if sound:
                LOG.debug(f"Handling listen sound: {sound}")
                audio_context = dict(context)
                audio_context["destination"] = ["audio"]
                self.bus.emit(Message("mycroft.audio.play_sound",
                                      {"uri": sound, "force_unmute": True},
                                      audio_context))
            if listen:
                msg_type = "recognizer_loop:wakeword"
                payload["utterance"] = \
                    ww_context["key_phrase"].replace("_", " ").replace("-", " ")
            elif event:
                msg_type = event
            else:
                if ww_context.get("wakeup"):
                    wordtype = "wakeupword"
                elif ww_context.get("stop"):
                    wordtype = "stopword"
                else:
                    wordtype = "hotword"
                msg_type = f"recognizer_loop:{wordtype}"

            LOG.debug(f"Emitting hotword event: {msg_type}")
            # emit ww event
            self.bus.emit(Message(msg_type, payload, context))

        except Exception:
            LOG.exception("Error while saving STT audio")
        return payload

    def _record_end_signal(self):
        LOG.debug("Record end")
        if self.fake_barge_in:
            LOG.info(f"fake barge-in restoring volume to: {self._default_vol}")
            self.bus.emit(
                Message("mycroft.volume.set",
                        {"percent": self._default_vol / 100,  # alsa plugin expects between 0-1
                         "play_sound": False},
                        {"skill_id": "dinkum-listener"})
            )
        self.bus.emit(Message("recognizer_loop:record_end"))

    def __normtranscripts(self, transcripts: List[Tuple[str, float]]) -> List[str]:
        # unfortunately common enough when using whisper to deserve a setting
        # mainly happens on silent audio, not as a mistranscription
        default_hallucinations = [
            "thanks for watching!",
            'thank you for watching!',
            "so",
            "beep!"
            # "Thank you"  # this one can also be valid!!
        ]
        hallucinations = self.config.get("hallucination_list", default_hallucinations) \
            if self.config.get("filter_hallucinations", True) else []
        utts = [u[0].lstrip(" \"'").strip(" \"'") for u in transcripts if u[0]]
        filtered_hutts = [u for u in utts if u and u.lower() not in hallucinations]
        hutts = [u for u in utts if u not in filtered_hutts]
        if hutts:
            LOG.debug(f"Filtered hallucinations: {hutts}")
        return filtered_hutts

    def _stt_text(self, transcripts: List[Tuple[str, float]], stt_context: dict):
        utts = self.__normtranscripts(transcripts) if transcripts else []
        LOG.debug(f"STT: {utts}")
        if utts:
            lang = stt_context.get("lang") or Configuration().get("lang", "en-us")
            payload = {"utterances": utts, "lang": lang}
            self.bus.emit(Message("recognizer_loop:utterance", payload, stt_context))
        else:
            if self.voice_loop.listen_mode != ListeningMode.CONTINUOUS:
                LOG.error("Empty transcription, either recorded silence or STT failed!")
                self.bus.emit(Message("recognizer_loop:speech.recognition.unknown", context=stt_context))
            else:
                LOG.debug("Ignoring empty transcription in continuous listening mode")

    def _save_stt(self, audio_bytes, stt_meta, save_path=None):
        LOG.info("Saving Utterance Recording")
        if save_path:
            stt_audio_dir = Path(save_path)
        else:
            stt_audio_dir = Path(f"{self.default_save_path}/utterances")
        stt_audio_dir.mkdir(parents=True, exist_ok=True)

        listener = self.config.get("listener", {})

        # Documented in ovos_config/mycroft.conf
        default_template = "{md5}-{uuid4}"
        utterance_filename = listener.get("utterance_filename", default_template)
        formatter = _TemplateFilenameFormatter()

        @formatter.register('md5')
        def transcription_md5():
            # Build a hash of the transcription

            try:
                # transcriptions should be : List[Tuple[str, int]]
                text = stt_meta.get('transcriptions')[0][0]
            except IndexError:
                # handles legacy API
                return stt_meta.get('transcription') or 'null'

            return hash_sentence(text)

        filename = formatter.format(utterance_filename)

        mic = self.voice_loop.mic
        wav_path = stt_audio_dir / f"{filename}.wav"
        meta_path = stt_audio_dir / f"{filename}.json"
        with open(wav_path, "wb") as wav_io, \
                wave.open(wav_io, "wb") as wav_file:
            wav_file.setframerate(mic.sample_rate)
            wav_file.setsampwidth(mic.sample_width)
            wav_file.setnchannels(mic.sample_channels)
            wav_file.writeframes(audio_bytes)
        with open(meta_path, "w") as f:
            json.dump(stt_meta, f)

        LOG.debug(f"Wrote {wav_path}")
        return f"file://{wav_path.absolute()}"

    def _stt_audio(self, audio_bytes: bytes, stt_context: dict):
        try:
            listener = self.config["listener"]
            if listener["save_utterances"]:
                stt_context["filename"] = self._save_stt(audio_bytes, stt_context)
        except Exception:
            LOG.exception("Error while saving STT audio")
        return stt_context

    def _save_recording(self, audio_bytes, stt_meta, save_path=None):
        LOG.info("Saving Recording")
        if save_path:
            rec_audio_dir = Path(save_path)
        else:
            rec_audio_dir = Path(self.default_save_path) / "recordings"
        rec_audio_dir.mkdir(parents=True, exist_ok=True)

        filename = stt_meta.get("recording_name", time.time())
        mic = self.voice_loop.mic
        wav_path = rec_audio_dir / f"{filename}.wav"
        meta_path = rec_audio_dir / f"{filename}.json"
        with open(wav_path, "wb") as wav_io, \
                wave.open(wav_io, "wb") as wav_file:
            wav_file.setframerate(mic.sample_rate)
            wav_file.setsampwidth(mic.sample_width)
            wav_file.setnchannels(mic.sample_channels)
            wav_file.writeframes(audio_bytes)
        with open(meta_path, "w") as f:
            json.dump(stt_meta, f)

        LOG.debug(f"Wrote {wav_path}")
        return f"file://{wav_path.absolute()}"

    def _recording_audio(self, audio_bytes: bytes, stt_context: dict):
        try:
            stt_context["filename"] = self._save_recording(audio_bytes, stt_context)
        except Exception:
            LOG.exception("Error while saving recording audio")
        return stt_context

    # mic bus api
    def _handle_mute(self, message: Message):
        self.voice_loop.is_muted = True

    def _handle_unmute(self, message: Message):
        self.voice_loop.is_muted = False

    def _handle_mute_toggle(self, message: Message):
        self.voice_loop.is_muted = not self.voice_loop.is_muted

    def _handle_listen(self, message: Message):
        if not self._validate_message_context(message) or not self.voice_loop.running:
            # ignore mycroft.mic.listen, it is targeted to an external client
            return
        if self.voice_loop.wake_callback is not None:
            # Emit `recognizer_loop:record_begin`
            self.voice_loop.wake_callback()
        self.voice_loop.reset_speech_timer()
        self.voice_loop.stt_audio_bytes = bytes()
        self.voice_loop.stt.stream_start()
        if self.voice_loop.fallback_stt is not None:
            self.voice_loop.fallback_stt.stream_start()

        if self.config.get('confirm_listening'):
            sound = self.config.get('sounds', {}).get('start_listening')
            if sound:
                self.bus.emit(message.forward("mycroft.audio.play_sound", {"uri": sound}))
                self.voice_loop.state = ListeningState.CONFIRMATION
                try:
                    if sound.startswith("snd/"):
                        dur = get_sound_duration(sound, base_dir=f"{dirname(__file__)}/res")
                    else:
                        dur = get_sound_duration(sound)
                    LOG.debug(f"{sound} duration: {dur} seconds")
                    self.voice_loop.confirmation_seconds_left = dur
                except Exception:
                    self.voice_loop.confirmation_seconds_left = self.voice_loop.confirmation_seconds
        else:
            self.voice_loop.state = ListeningState.BEFORE_COMMAND

    def _handle_mic_get_status(self, message: Message):
        """Query microphone mute status."""
        data = {'muted': self.voice_loop.is_muted}
        self.bus.emit(message.response(data))

    def _handle_audio_start(self, message: Message):
        """audio output started"""
        if self.config.get("listener").get("mute_during_output"):
            self.voice_loop.is_muted = True

    def _handle_audio_end(self, message: Message):
        """audio output ended"""
        if self.config.get("listener").get("mute_during_output"):
            self.voice_loop.is_muted = False  # restore

    def _handle_stop(self, message: Message):
        """Handler for mycroft.stop, i.e. button press."""
        self.voice_loop.is_muted = False  # restore

    # state events
    def _handle_change_state(self, message: Message):
        """Set listening state."""
        # TODO - unify this api, should match ovos-listener exactly
        state = message.data.get("state")
        mode = message.data.get("mode")

        # NOTE: the enums are also strings and will match
        if state:
            if state == ListeningState.SLEEPING:
                self.voice_loop.go_to_sleep()
            elif state == ListeningState.DETECT_WAKEWORD or state == ListeningState.WAITING_CMD:  # "continuous"
                self.voice_loop.reset_state()
            elif state == ListeningState.RECORDING:  # "recording"
                self.voice_loop.start_recording(message.data.get("recording_name"))
            else:
                LOG.error(f"Invalid listening state: {state}")

        if mode:
            if mode == ListeningMode.WAKEWORD:
                self.voice_loop.listen_mode = ListeningMode.WAKEWORD
            elif mode == ListeningMode.CONTINUOUS:
                self.voice_loop.listen_mode = ListeningMode.CONTINUOUS
            elif mode == ListeningMode.HYBRID:
                self.voice_loop.listen_mode = ListeningMode.HYBRID
            elif mode == ListeningMode.SLEEPING:
                self.voice_loop.listen_mode = ListeningMode.SLEEPING
            else:
                LOG.error(f"Invalid listen mode: {mode}")

        self._handle_get_state(message)

    def _handle_get_state(self, message: Message):
        """Query listening state"""
        # TODO - unify this api, should match ovos-listener exactly
        data = {'mode': self.voice_loop.listen_mode,
                "state": self.voice_loop.state}
        self.bus.emit(message.reply("recognizer_loop:state", data))

    def _handle_stop_recording(self, message: Message):
        """Stop current recording session """
        self.voice_loop.stop_recording()
        sound = self.config.get('sounds', {}).get('end_listening')
        if sound:
            self.bus.emit(message.forward("mycroft.audio.play_sound", {"uri": sound}))

    def _handle_extend_listening(self, message: Message):
        """ when a skill is activated (converse) reset the timeout until wakeword is needed again
        only used when in hybrid listening mode """
        if self.voice_loop.listen_mode == ListeningMode.HYBRID:
            self.voice_loop.last_ww = time.time()

    def _handle_sleep(self, message: Message):
        """Put the voice loop to sleep."""
        self.voice_loop.go_to_sleep()

    def _handle_wake_up(self, message: Message):
        """Wake up the voice loop."""
        LOG.debug("SLEEP - wake up triggered from bus event")
        self.voice_loop.wakeup()

    def _handle_sound_played(self, message: Message):
        """Handle response message from audio service."""
        if not self._validate_message_context(message) or not self.voice_loop.running:
            # ignore this sound, it is targeted to an external client
            return
        if self.voice_loop.state == ListeningState.CONFIRMATION:
            self.voice_loop.state = ListeningState.BEFORE_COMMAND

    def _handle_b64_transcribe(self, message: Message):
        """ transcribe base64 encoded audio and return result via message"""
        LOG.debug("Handling Base64 STT request")
        b64audio = message.data["audio"]
        lang = message.data.get("lang", self.voice_loop.stt.lang)

        wav_data = base64.b64decode(b64audio)

        self.voice_loop.stt.stream_start()
        audio = bytes2audiodata(wav_data)
        utterances = self.voice_loop.stt.transcribe(audio, lang)
        self.voice_loop.stt.stream_stop()

        LOG.debug(f"transcripts: {utterances}")
        self.bus.emit(message.response({"transcriptions": utterances, "lang": lang}))

    def _handle_b64_audio(self, message: Message):
        """ transcribe base64 encoded audio and inject result into bus"""
        LOG.debug("Handling Base64 Incoming Audio")
        b64audio = message.data["audio"]
        lang = message.data.get("lang", self.voice_loop.stt.lang)

        wav_data = base64.b64decode(b64audio)

        audio = bytes2audiodata(wav_data)

        utterances = self.voice_loop.stt.transcribe(audio, lang)
        filtered = [u for u in utterances if u[1] >= self.voice_loop.min_stt_confidence]
        if filtered != utterances:
            LOG.info(f"Ignoring low confidence STT transcriptions: {[u for u in utterances if u not in filtered]}")

        if filtered:
            self.bus.emit(message.forward(
                "recognizer_loop:utterance",
                {"utterances": [u[0] for u in filtered],
                 "lang": lang}))
        else:
            self.bus.emit(message.forward(
                "recognizer_loop:speech.recognition.unknown"))

    # OPM bus api
    def _handle_get_languages_stt(self, message):
        """
        Handle a request for supported STT languages
        :param message: ovos.languages.stt request
        """
        stt_langs = self.voice_loop.stt.available_languages or \
                    [self.config.get('lang') or 'en-us']
        LOG.debug(f"Got stt_langs: {stt_langs}")
        self.bus.emit(message.response({'langs': list(stt_langs)}))

    @staticmethod
    def get_stt_lang_options(lang, blacklist=None):
        blacklist = blacklist or []
        opts = []
        cfgs = get_stt_lang_configs(lang=lang, include_dialects=True)
        for engine, configs in cfgs.items():
            if engine in blacklist:
                continue
            # For Display purposes, we want to show the engine name without the underscore or dash and capitalized all
            plugin_display_name = engine.replace("_", " ").replace("-", " ").title()
            for config in configs:
                config["plugin_name"] = plugin_display_name
                config["engine"] = engine
                config["lang"] = config.get("lang") or lang
                opts.append(config)
        return opts

    @staticmethod
    def get_ww_lang_options(lang, blacklist=None):
        blacklist = blacklist or []
        opts = []
        cfgs = get_ww_lang_configs(lang=lang, include_dialects=True)
        for engine, configs in cfgs.items():
            if engine in blacklist:
                continue
            # For Display purposes, we want to show the engine name without the underscore or dash and capitalized all
            plugin_display_name = engine.replace("_", " ").replace("-", " ").title()
            for config in configs:
                config["plugin_name"] = plugin_display_name
                config["engine"] = engine
                config["lang"] = config.get("lang") or lang
                opts.append(config)
        return opts

    @staticmethod
    def get_vad_options(blacklist=None):
        blacklist = blacklist or []
        tts_opts = []
        cfgs = get_vad_configs()
        for engine, configs in cfgs.items():
            if engine in blacklist:
                continue
            # For Display purposes, we want to show the engine name without the underscore or dash and capitalized all
            plugin_display_name = engine.replace("_", " ").replace("-", " ").title()
            for voice in configs:
                voice["plugin_name"] = plugin_display_name
                voice["engine"] = engine
                tts_opts.append(voice)
        return tts_opts

    def _handle_opm_stt_query(self, message):
        plugs = get_stt_supported_langs()
        configs = {}
        opts = {}
        for lang, m in plugs.items():
            for p in m:
                configs[p] = get_stt_module_configs(p)
            opts[lang] = self.get_stt_lang_options(lang)

        data = {
            "plugins": plugs,
            "langs": list(plugs.keys()),
            "configs": configs,
            "options": opts
        }
        self.bus.emit(message.response(data))

    def _handle_opm_ww_query(self, message):
        plugs = get_ww_supported_langs()
        configs = {}
        opts = {}
        for lang, m in plugs.items():
            for p in m:
                configs[p] = get_ww_module_configs(p)
            opts[lang] = self.get_ww_lang_options(lang)

        data = {
            "plugins": plugs,
            "langs": list(plugs.keys()),
            "configs": configs,
            "options": opts
        }
        self.bus.emit(message.response(data))

    def _handle_opm_vad_query(self, message):
        cfgs = get_vad_configs()
        data = {
            "plugins": list(cfgs.keys()),
            "configs": cfgs,
            "options": self.get_vad_options()
        }
        self.bus.emit(message.response(data))

    def reload_configuration(self):
        """
        Reload configuration and restart loop. Automatically called when
        Configuration object reports a change
        """
        if self._config_hash() == self._applied_config_hash:
<<<<<<< HEAD
            LOG.info("No relevant configuration changed")
=======
            LOG.debug("No relevant configuration changed")
>>>>>>> baa133f8
            return
        LOG.info("Reloading changed configuration")
        if not self._load_lock.acquire(timeout=30):
            raise TimeoutError("Lock not acquired after 30 seconds")
        if self._shutdown_event.is_set():
            LOG.info("Shutting down, skipping config reload")
            self._load_lock.release()
            return
        try:
            LOG.debug("Lock Acquired")
            new_hash = self._config_hash()

            # Configuration changed, update status and reload
            self.status.set_alive()

<<<<<<< HEAD
            if new_hash['stt'] != self._applied_config_hash['stt']:
                LOG.info("Reloading STT")
=======
            if not self.disable_reload and new_hash['stt'] != self._applied_config_hash['stt']:
                LOG.info(f"Reloading STT")
>>>>>>> baa133f8
                if self.stt:
                    LOG.debug(f"old={self.stt.__class__}: {self.stt.config}")
                if hasattr(self.stt, "shutdown"):
                    self.stt.shutdown()
                del self.stt
                self.stt = load_stt_module(self.config['stt'])
                self.voice_loop.stt = self.stt
                if self.stt:
                    LOG.debug(f"new={self.stt.__class__}: {self.stt.config}")

<<<<<<< HEAD
            if new_hash['fallback'] != self._applied_config_hash['fallback']:
                LOG.info("Reloading Fallback STT")
=======
            if not self.disable_reload and not self.disable_fallback and new_hash['fallback'] != \
                    self._applied_config_hash['fallback']:
                LOG.info(f"Reloading Fallback STT")
>>>>>>> baa133f8
                if self.fallback_stt:
                    LOG.debug(f"old={self.fallback_stt.__class__}: "
                              f"{self.fallback_stt.config}")
                if hasattr(self.fallback_stt, "shutdown"):
                    self.fallback_stt.shutdown()
                del self.fallback_stt
                self.fallback_stt = load_fallback_stt(self.config['stt'])
                self.voice_loop.fallback_stt = self.fallback_stt
                if self.fallback_stt:
                    LOG.debug(f"new={self.fallback_stt.__class__}: "
                              f"{self.fallback_stt.config}")

<<<<<<< HEAD
            if new_hash['hotwords'] != self._applied_config_hash['hotwords']:
                LOG.info("Reloading Hotwords")
=======
            if not self.disable_hotword_reload and new_hash['hotwords'] != self._applied_config_hash['hotwords']:
                LOG.info(f"Reloading Hotwords")
>>>>>>> baa133f8
                LOG.debug(f"old={self.hotwords.applied_hotwords_config}")
                self._reload_event.clear()
                self.voice_loop.stop()
                self.hotwords.shutdown()
                self.hotwords.load_hotword_engines()
                LOG.debug(f"new={self.hotwords.applied_hotwords_config}")

            if new_hash['loop'] != self._applied_config_hash['loop']:
                LOG.info("Reloading Listener")
                self._reload_event.clear()
                self.voice_loop.stop()

                if hasattr(self.vad, "stop"):
                    self.vad.stop()
                del self.vad
                self.vad = OVOSVADFactory.create(self.config)

                self.mic.stop()
                del self.mic
                microphone_config = self.config.get("microphone", {})
                microphone_config.setdefault('module',
                                             'ovos-microphone-plugin-alsa')
                self.mic = OVOSMicrophoneFactory.create(microphone_config)
                self.mic.start()

                # Update voice_loop with new parameters
                self.voice_loop.mic = self.mic
                self.voice_loop.vad = self.vad
                listener_config = self.config['listener']
                self.voice_loop.speech_seconds = \
                    listener_config.get("speech_begin", 0.3)
                self.voice_loop.silence_seconds = \
                    listener_config.get("silence_end", 0.7)
                self.voice_loop.timeout_seconds = listener_config.get(
                    "recording_timeout", 10)
                self.voice_loop.num_stt_rewind_chunks = listener_config.get(
                    "utterance_chunks_to_rewind", 2)
                self.voice_loop.num_hotword_keep_chunks = listener_config.get(
                    "wakeword_chunks_to_save", 15)
            if not self.voice_loop.running:
                self.voice_loop.start()
                self._reload_event.set()

            self._applied_config_hash = new_hash
            self.status.set_ready()
            LOG.info("Reload Completed")
        except Exception as e:
            LOG.exception(e)
            self.status.set_error(e)
        finally:
            self._load_lock.release()<|MERGE_RESOLUTION|>--- conflicted
+++ resolved
@@ -1051,11 +1051,7 @@
         Configuration object reports a change
         """
         if self._config_hash() == self._applied_config_hash:
-<<<<<<< HEAD
-            LOG.info("No relevant configuration changed")
-=======
             LOG.debug("No relevant configuration changed")
->>>>>>> baa133f8
             return
         LOG.info("Reloading changed configuration")
         if not self._load_lock.acquire(timeout=30):
@@ -1071,13 +1067,8 @@
             # Configuration changed, update status and reload
             self.status.set_alive()
 
-<<<<<<< HEAD
             if new_hash['stt'] != self._applied_config_hash['stt']:
                 LOG.info("Reloading STT")
-=======
-            if not self.disable_reload and new_hash['stt'] != self._applied_config_hash['stt']:
-                LOG.info(f"Reloading STT")
->>>>>>> baa133f8
                 if self.stt:
                     LOG.debug(f"old={self.stt.__class__}: {self.stt.config}")
                 if hasattr(self.stt, "shutdown"):
@@ -1088,14 +1079,8 @@
                 if self.stt:
                     LOG.debug(f"new={self.stt.__class__}: {self.stt.config}")
 
-<<<<<<< HEAD
             if new_hash['fallback'] != self._applied_config_hash['fallback']:
                 LOG.info("Reloading Fallback STT")
-=======
-            if not self.disable_reload and not self.disable_fallback and new_hash['fallback'] != \
-                    self._applied_config_hash['fallback']:
-                LOG.info(f"Reloading Fallback STT")
->>>>>>> baa133f8
                 if self.fallback_stt:
                     LOG.debug(f"old={self.fallback_stt.__class__}: "
                               f"{self.fallback_stt.config}")
@@ -1108,13 +1093,8 @@
                     LOG.debug(f"new={self.fallback_stt.__class__}: "
                               f"{self.fallback_stt.config}")
 
-<<<<<<< HEAD
             if new_hash['hotwords'] != self._applied_config_hash['hotwords']:
                 LOG.info("Reloading Hotwords")
-=======
-            if not self.disable_hotword_reload and new_hash['hotwords'] != self._applied_config_hash['hotwords']:
-                LOG.info(f"Reloading Hotwords")
->>>>>>> baa133f8
                 LOG.debug(f"old={self.hotwords.applied_hotwords_config}")
                 self._reload_event.clear()
                 self.voice_loop.stop()
